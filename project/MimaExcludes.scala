--- conflicted
+++ resolved
@@ -32,178 +32,17 @@
  * MimaBuild.excludeSparkClass("graphx.util.collection.GraphXPrimitiveKeyOpenHashMap")
  */
 object MimaExcludes {
-<<<<<<< HEAD
-    def excludes(version: String) =
-      version match {
-        case v if v.startsWith("1.5") =>
-          Seq(
-            MimaBuild.excludeSparkPackage("deploy"),
-            // These are needed if checking against the sbt build, since they are part of
-            // the maven-generated artifacts in 1.3.
-            excludePackage("org.spark-project.jetty"),
-            MimaBuild.excludeSparkPackage("unused"),
-            // JavaRDDLike is not meant to be extended by user programs
-            ProblemFilters.exclude[MissingMethodProblem](
-              "org.apache.spark.api.java.JavaRDDLike.partitioner"),
-            // Modification of private static method
-            ProblemFilters.exclude[IncompatibleMethTypeProblem](
-              "org.apache.spark.streaming.kafka.KafkaUtils.org$apache$spark$streaming$kafka$KafkaUtils$$leadersForRanges"),
-            // Mima false positive (was a private[spark] class)
-            ProblemFilters.exclude[MissingClassProblem](
-              "org.apache.spark.util.collection.PairIterator"),
-            // Removing a testing method from a private class
-            ProblemFilters.exclude[MissingMethodProblem](
-              "org.apache.spark.streaming.kafka.KafkaTestUtils.waitUntilLeaderOffset"),
-            // While private MiMa is still not happy about the changes,
-            ProblemFilters.exclude[MissingMethodProblem](
-              "org.apache.spark.ml.regression.LeastSquaresAggregator.this"),
-            ProblemFilters.exclude[MissingMethodProblem](
-              "org.apache.spark.ml.regression.LeastSquaresCostFun.this"),
-            ProblemFilters.exclude[MissingMethodProblem](
-              "org.apache.spark.ml.classification.LogisticCostFun.this"),
-            ProblemFilters.exclude[MissingMethodProblem](
-              "org.apache.spark.ml.classification.LogisticAggregator.add"),
-            ProblemFilters.exclude[MissingMethodProblem](
-              "org.apache.spark.ml.classification.LogisticAggregator.count"),
-            // SQL execution is considered private.
-            excludePackage("org.apache.spark.sql.execution"),
-            // The old JSON RDD is removed in favor of streaming Jackson
-            ProblemFilters.exclude[MissingClassProblem]("org.apache.spark.sql.json.JsonRDD$"),
-            ProblemFilters.exclude[MissingClassProblem]("org.apache.spark.sql.json.JsonRDD"),
-            // local function inside a method
-            ProblemFilters.exclude[MissingMethodProblem](
-              "org.apache.spark.sql.SQLContext.org$apache$spark$sql$SQLContext$$needsConversion$1"),
-            ProblemFilters.exclude[MissingMethodProblem](
-              "org.apache.spark.sql.UDFRegistration.org$apache$spark$sql$UDFRegistration$$builder$24")
-          ) ++ Seq(
-            // SPARK-8479 Add numNonzeros and numActives to Matrix.
-            ProblemFilters.exclude[MissingMethodProblem](
-              "org.apache.spark.mllib.linalg.Matrix.numNonzeros"),
-            ProblemFilters.exclude[MissingMethodProblem](
-              "org.apache.spark.mllib.linalg.Matrix.numActives")
-          ) ++ Seq(
-            // SPARK-8914 Remove RDDApi
-            ProblemFilters.exclude[MissingClassProblem]("org.apache.spark.sql.RDDApi")
-          ) ++ Seq(
-            // SPARK-7292 Provide operator to truncate lineage cheaply
-            ProblemFilters.exclude[AbstractClassProblem](
-              "org.apache.spark.rdd.RDDCheckpointData"),
-            ProblemFilters.exclude[AbstractClassProblem](
-              "org.apache.spark.rdd.CheckpointRDD")
-          ) ++ Seq(
-            // SPARK-8701 Add input metadata in the batch page.
-            ProblemFilters.exclude[MissingClassProblem](
-              "org.apache.spark.streaming.scheduler.InputInfo$"),
-            ProblemFilters.exclude[MissingClassProblem](
-              "org.apache.spark.streaming.scheduler.InputInfo")
-          ) ++ Seq(
-            // SPARK-6797 Support YARN modes for SparkR
-            ProblemFilters.exclude[MissingMethodProblem](
-              "org.apache.spark.api.r.PairwiseRRDD.this"),
-            ProblemFilters.exclude[MissingMethodProblem](
-              "org.apache.spark.api.r.RRDD.createRWorker"),
-            ProblemFilters.exclude[MissingMethodProblem](
-              "org.apache.spark.api.r.RRDD.this"),
-            ProblemFilters.exclude[MissingMethodProblem](
-              "org.apache.spark.api.r.StringRRDD.this"),
-            ProblemFilters.exclude[MissingMethodProblem](
-              "org.apache.spark.api.r.BaseRRDD.this")
-          ) ++ Seq(
-            // SPARK-7422 add argmax for sparse vectors
-            ProblemFilters.exclude[MissingMethodProblem](
-              "org.apache.spark.mllib.linalg.Vector.argmax")
-          ) ++ Seq(
-            // SPARK-8906 Move all internal data source classes into execution.datasources
-            ProblemFilters.exclude[MissingClassProblem]("org.apache.spark.sql.sources.ResolvedDataSource"),
-            ProblemFilters.exclude[MissingClassProblem]("org.apache.spark.sql.sources.PreInsertCastAndRename$"),
-            ProblemFilters.exclude[MissingClassProblem]("org.apache.spark.sql.sources.CreateTableUsingAsSelect$"),
-            ProblemFilters.exclude[MissingClassProblem]("org.apache.spark.sql.sources.InsertIntoDataSource$"),
-            ProblemFilters.exclude[MissingClassProblem]("org.apache.spark.sql.sources.SqlNewHadoopPartition"),
-            ProblemFilters.exclude[MissingClassProblem]("org.apache.spark.sql.sources.PartitioningUtils$PartitionValues$"),
-            ProblemFilters.exclude[MissingClassProblem]("org.apache.spark.sql.sources.DefaultWriterContainer"),
-            ProblemFilters.exclude[MissingClassProblem]("org.apache.spark.sql.sources.PartitioningUtils$PartitionValues"),
-            ProblemFilters.exclude[MissingClassProblem]("org.apache.spark.sql.sources.RefreshTable$"),
-            ProblemFilters.exclude[MissingClassProblem]("org.apache.spark.sql.sources.CreateTempTableUsing$"),
-            ProblemFilters.exclude[MissingClassProblem]("org.apache.spark.sql.sources.PartitionSpec"),
-            ProblemFilters.exclude[MissingClassProblem]("org.apache.spark.sql.sources.DynamicPartitionWriterContainer"),
-            ProblemFilters.exclude[MissingClassProblem]("org.apache.spark.sql.sources.CreateTableUsingAsSelect"),
-            ProblemFilters.exclude[MissingClassProblem]("org.apache.spark.sql.sources.SqlNewHadoopRDD$"),
-            ProblemFilters.exclude[MissingClassProblem]("org.apache.spark.sql.sources.DescribeCommand$"),
-            ProblemFilters.exclude[MissingClassProblem]("org.apache.spark.sql.sources.PartitioningUtils$"),
-            ProblemFilters.exclude[MissingClassProblem]("org.apache.spark.sql.sources.SqlNewHadoopRDD"),
-            ProblemFilters.exclude[MissingClassProblem]("org.apache.spark.sql.sources.PreInsertCastAndRename"),
-            ProblemFilters.exclude[MissingClassProblem]("org.apache.spark.sql.sources.Partition$"),
-            ProblemFilters.exclude[MissingClassProblem]("org.apache.spark.sql.sources.LogicalRelation$"),
-            ProblemFilters.exclude[MissingClassProblem]("org.apache.spark.sql.sources.PartitioningUtils"),
-            ProblemFilters.exclude[MissingClassProblem]("org.apache.spark.sql.sources.LogicalRelation"),
-            ProblemFilters.exclude[MissingClassProblem]("org.apache.spark.sql.sources.Partition"),
-            ProblemFilters.exclude[MissingClassProblem]("org.apache.spark.sql.sources.BaseWriterContainer"),
-            ProblemFilters.exclude[MissingClassProblem]("org.apache.spark.sql.sources.PreWriteCheck"),
-            ProblemFilters.exclude[MissingClassProblem]("org.apache.spark.sql.sources.CreateTableUsing"),
-            ProblemFilters.exclude[MissingClassProblem]("org.apache.spark.sql.sources.RefreshTable"),
-            ProblemFilters.exclude[MissingClassProblem]("org.apache.spark.sql.sources.SqlNewHadoopRDD$NewHadoopMapPartitionsWithSplitRDD"),
-            ProblemFilters.exclude[MissingClassProblem]("org.apache.spark.sql.sources.DataSourceStrategy$"),
-            ProblemFilters.exclude[MissingClassProblem]("org.apache.spark.sql.sources.CreateTempTableUsing"),
-            ProblemFilters.exclude[MissingClassProblem]("org.apache.spark.sql.sources.CreateTempTableUsingAsSelect$"),
-            ProblemFilters.exclude[MissingClassProblem]("org.apache.spark.sql.sources.CreateTempTableUsingAsSelect"),
-            ProblemFilters.exclude[MissingClassProblem]("org.apache.spark.sql.sources.CreateTableUsing$"),
-            ProblemFilters.exclude[MissingClassProblem]("org.apache.spark.sql.sources.ResolvedDataSource$"),
-            ProblemFilters.exclude[MissingClassProblem]("org.apache.spark.sql.sources.PreWriteCheck$"),
-            ProblemFilters.exclude[MissingClassProblem]("org.apache.spark.sql.sources.InsertIntoDataSource"),
-            ProblemFilters.exclude[MissingClassProblem]("org.apache.spark.sql.sources.InsertIntoHadoopFsRelation"),
-            ProblemFilters.exclude[MissingClassProblem]("org.apache.spark.sql.sources.DDLParser"),
-            ProblemFilters.exclude[MissingClassProblem]("org.apache.spark.sql.sources.CaseInsensitiveMap"),
-            ProblemFilters.exclude[MissingClassProblem]("org.apache.spark.sql.sources.InsertIntoHadoopFsRelation$"),
-            ProblemFilters.exclude[MissingClassProblem]("org.apache.spark.sql.sources.DataSourceStrategy"),
-            ProblemFilters.exclude[MissingClassProblem]("org.apache.spark.sql.sources.SqlNewHadoopRDD$NewHadoopMapPartitionsWithSplitRDD$"),
-            ProblemFilters.exclude[MissingClassProblem]("org.apache.spark.sql.sources.PartitionSpec$"),
-            ProblemFilters.exclude[MissingClassProblem]("org.apache.spark.sql.sources.DescribeCommand"),
-            ProblemFilters.exclude[MissingClassProblem]("org.apache.spark.sql.sources.DDLException"),
-            // SPARK-9763 Minimize exposure of internal SQL classes
-            excludePackage("org.apache.spark.sql.parquet"),
-            excludePackage("org.apache.spark.sql.json"),
-            ProblemFilters.exclude[MissingClassProblem]("org.apache.spark.sql.jdbc.JDBCRDD$DecimalConversion$"),
-            ProblemFilters.exclude[MissingClassProblem]("org.apache.spark.sql.jdbc.JDBCPartition"),
-            ProblemFilters.exclude[MissingClassProblem]("org.apache.spark.sql.jdbc.JdbcUtils$"),
-            ProblemFilters.exclude[MissingClassProblem]("org.apache.spark.sql.jdbc.JDBCRDD$DecimalConversion"),
-            ProblemFilters.exclude[MissingClassProblem]("org.apache.spark.sql.jdbc.JDBCPartitioningInfo$"),
-            ProblemFilters.exclude[MissingClassProblem]("org.apache.spark.sql.jdbc.JDBCPartition$"),
-            ProblemFilters.exclude[MissingClassProblem]("org.apache.spark.sql.jdbc.package"),
-            ProblemFilters.exclude[MissingClassProblem]("org.apache.spark.sql.jdbc.JDBCRDD$JDBCConversion"),
-            ProblemFilters.exclude[MissingClassProblem]("org.apache.spark.sql.jdbc.JDBCRDD$"),
-            ProblemFilters.exclude[MissingClassProblem]("org.apache.spark.sql.jdbc.package$DriverWrapper"),
-            ProblemFilters.exclude[MissingClassProblem]("org.apache.spark.sql.jdbc.JDBCRDD"),
-            ProblemFilters.exclude[MissingClassProblem]("org.apache.spark.sql.jdbc.JDBCPartitioningInfo"),
-            ProblemFilters.exclude[MissingClassProblem]("org.apache.spark.sql.jdbc.JdbcUtils"),
-            ProblemFilters.exclude[MissingClassProblem]("org.apache.spark.sql.jdbc.DefaultSource"),
-            ProblemFilters.exclude[MissingClassProblem]("org.apache.spark.sql.jdbc.JDBCRelation$"),
-            ProblemFilters.exclude[MissingClassProblem]("org.apache.spark.sql.jdbc.package$"),
-            ProblemFilters.exclude[MissingClassProblem]("org.apache.spark.sql.jdbc.JDBCRelation")
-          ) ++ Seq(
-            // SPARK-4751 Dynamic allocation for standalone mode
-            ProblemFilters.exclude[MissingMethodProblem](
-              "org.apache.spark.SparkContext.supportDynamicAllocation")
-          ) ++ Seq(
-            // SPARK-9580: Remove SQL test singletons
-            ProblemFilters.exclude[MissingClassProblem](
-              "org.apache.spark.sql.test.LocalSQLContext$SQLSession"),
-            ProblemFilters.exclude[MissingClassProblem](
-              "org.apache.spark.sql.test.LocalSQLContext"),
-            ProblemFilters.exclude[MissingClassProblem](
-              "org.apache.spark.sql.test.TestSQLContext"),
-            ProblemFilters.exclude[MissingClassProblem](
-              "org.apache.spark.sql.test.TestSQLContext$")
-          ) ++ Seq(
-            // SPARK-9704 Made ProbabilisticClassifier, Identifiable, VectorUDT public APIs
-            ProblemFilters.exclude[IncompatibleResultTypeProblem](
-              "org.apache.spark.mllib.linalg.VectorUDT.serialize")
-          )
-=======
   def excludes(version: String) = version match {
     case v if v.startsWith("1.6") =>
       Seq(
-        MimaBuild.excludeSparkPackage("network")
-        )
+        MimaBuild.excludeSparkPackage("network"),
+        ProblemFilters.exclude[MissingMethodProblem](
+          "org.apache.spark.ml.classification.LogisticCostFun.this"),
+        ProblemFilters.exclude[MissingMethodProblem](
+          "org.apache.spark.ml.classification.LogisticAggregator.add"),
+        ProblemFilters.exclude[MissingMethodProblem](
+          "org.apache.spark.ml.classification.LogisticAggregator.count")
+      )
     case v if v.startsWith("1.5") =>
       Seq(
         MimaBuild.excludeSparkPackage("network"),
@@ -364,7 +203,6 @@
         ProblemFilters.exclude[IncompatibleResultTypeProblem](
           "org.apache.spark.mllib.linalg.VectorUDT.serialize")
       )
->>>>>>> 1dc614b8
 
     case v if v.startsWith("1.4") =>
       Seq(
