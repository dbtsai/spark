/*
 * Licensed to the Apache Software Foundation (ASF) under one or more
 * contributor license agreements.  See the NOTICE file distributed with
 * this work for additional information regarding copyright ownership.
 * The ASF licenses this file to You under the Apache License, Version 2.0
 * (the "License"); you may not use this file except in compliance with
 * the License.  You may obtain a copy of the License at
 *
 *    http://www.apache.org/licenses/LICENSE-2.0
 *
 * Unless required by applicable law or agreed to in writing, software
 * distributed under the License is distributed on an "AS IS" BASIS,
 * WITHOUT WARRANTIES OR CONDITIONS OF ANY KIND, either express or implied.
 * See the License for the specific language governing permissions and
 * limitations under the License.
 */

import com.typesafe.tools.mima.core._
import com.typesafe.tools.mima.core.ProblemFilters._

/**
 * Additional excludes for checking of Spark's binary compatibility.
 *
 * The Mima build will automatically exclude @DeveloperApi and @Experimental classes. This acts
 * as an official audit of cases where we excluded other classes. Please use the narrowest
 * possible exclude here. MIMA will usually tell you what exclude to use, e.g.:
 *
 * ProblemFilters.exclude[MissingMethodProblem]("org.apache.spark.rdd.RDD.take")
 *
 * It is also possible to exclude Spark classes and packages. This should be used sparingly:
 *
 * MimaBuild.excludeSparkClass("graphx.util.collection.GraphXPrimitiveKeyOpenHashMap")
 */
object MimaExcludes {
  def excludes(version: String) = version match {
    case v if v.startsWith("1.6") =>
      Seq(
<<<<<<< HEAD
        MimaBuild.excludeSparkPackage("network"),
        ProblemFilters.exclude[MissingMethodProblem](
          "org.apache.spark.ml.classification.LogisticCostFun.this"),
        ProblemFilters.exclude[MissingMethodProblem](
          "org.apache.spark.ml.classification.LogisticAggregator.add"),
        ProblemFilters.exclude[MissingMethodProblem](
          "org.apache.spark.ml.classification.LogisticAggregator.count")
      )
=======
        MimaBuild.excludeSparkPackage("deploy"),
        MimaBuild.excludeSparkPackage("network"),
        // These are needed if checking against the sbt build, since they are part of
        // the maven-generated artifacts in 1.3.
        excludePackage("org.spark-project.jetty"),
        MimaBuild.excludeSparkPackage("unused"),
        // SQL execution is considered private.
        excludePackage("org.apache.spark.sql.execution")
      ) ++
      MimaBuild.excludeSparkClass("streaming.flume.FlumeTestUtils") ++
      MimaBuild.excludeSparkClass("streaming.flume.PollingFlumeTestUtils")
>>>>>>> c35fdcb7
    case v if v.startsWith("1.5") =>
      Seq(
        MimaBuild.excludeSparkPackage("network"),
        MimaBuild.excludeSparkPackage("deploy"),
        // These are needed if checking against the sbt build, since they are part of
        // the maven-generated artifacts in 1.3.
        excludePackage("org.spark-project.jetty"),
        MimaBuild.excludeSparkPackage("unused"),
        // JavaRDDLike is not meant to be extended by user programs
        ProblemFilters.exclude[MissingMethodProblem](
          "org.apache.spark.api.java.JavaRDDLike.partitioner"),
        // Modification of private static method
        ProblemFilters.exclude[IncompatibleMethTypeProblem](
          "org.apache.spark.streaming.kafka.KafkaUtils.org$apache$spark$streaming$kafka$KafkaUtils$$leadersForRanges"),
        // Mima false positive (was a private[spark] class)
        ProblemFilters.exclude[MissingClassProblem](
          "org.apache.spark.util.collection.PairIterator"),
        // Removing a testing method from a private class
        ProblemFilters.exclude[MissingMethodProblem](
          "org.apache.spark.streaming.kafka.KafkaTestUtils.waitUntilLeaderOffset"),
        // While private MiMa is still not happy about the changes,
        ProblemFilters.exclude[MissingMethodProblem](
          "org.apache.spark.ml.regression.LeastSquaresAggregator.this"),
        ProblemFilters.exclude[MissingMethodProblem](
          "org.apache.spark.ml.regression.LeastSquaresCostFun.this"),
        ProblemFilters.exclude[MissingMethodProblem](
          "org.apache.spark.ml.classification.LogisticCostFun.this"),
        ProblemFilters.exclude[MissingMethodProblem](
          "org.apache.spark.ml.classification.LogisticAggregator.add"),
        ProblemFilters.exclude[MissingMethodProblem](
          "org.apache.spark.ml.classification.LogisticAggregator.count"),
          // SQL execution is considered private.
        excludePackage("org.apache.spark.sql.execution"),
        // The old JSON RDD is removed in favor of streaming Jackson
        ProblemFilters.exclude[MissingClassProblem]("org.apache.spark.sql.json.JsonRDD$"),
        ProblemFilters.exclude[MissingClassProblem]("org.apache.spark.sql.json.JsonRDD"),
        // local function inside a method
        ProblemFilters.exclude[MissingMethodProblem](
          "org.apache.spark.sql.SQLContext.org$apache$spark$sql$SQLContext$$needsConversion$1"),
        ProblemFilters.exclude[MissingMethodProblem](
          "org.apache.spark.sql.UDFRegistration.org$apache$spark$sql$UDFRegistration$$builder$24")
      ) ++ Seq(
        // SPARK-8479 Add numNonzeros and numActives to Matrix.
        ProblemFilters.exclude[MissingMethodProblem](
          "org.apache.spark.mllib.linalg.Matrix.numNonzeros"),
        ProblemFilters.exclude[MissingMethodProblem](
          "org.apache.spark.mllib.linalg.Matrix.numActives")
      ) ++ Seq(
        // SPARK-8914 Remove RDDApi
        ProblemFilters.exclude[MissingClassProblem]("org.apache.spark.sql.RDDApi")
      ) ++ Seq(
        // SPARK-7292 Provide operator to truncate lineage cheaply
        ProblemFilters.exclude[AbstractClassProblem](
          "org.apache.spark.rdd.RDDCheckpointData"),
        ProblemFilters.exclude[AbstractClassProblem](
          "org.apache.spark.rdd.CheckpointRDD")
      ) ++ Seq(
        // SPARK-8701 Add input metadata in the batch page.
        ProblemFilters.exclude[MissingClassProblem](
          "org.apache.spark.streaming.scheduler.InputInfo$"),
        ProblemFilters.exclude[MissingClassProblem](
          "org.apache.spark.streaming.scheduler.InputInfo")
      ) ++ Seq(
        // SPARK-6797 Support YARN modes for SparkR
        ProblemFilters.exclude[MissingMethodProblem](
          "org.apache.spark.api.r.PairwiseRRDD.this"),
        ProblemFilters.exclude[MissingMethodProblem](
          "org.apache.spark.api.r.RRDD.createRWorker"),
        ProblemFilters.exclude[MissingMethodProblem](
          "org.apache.spark.api.r.RRDD.this"),
        ProblemFilters.exclude[MissingMethodProblem](
          "org.apache.spark.api.r.StringRRDD.this"),
        ProblemFilters.exclude[MissingMethodProblem](
          "org.apache.spark.api.r.BaseRRDD.this")
      ) ++ Seq(
        // SPARK-7422 add argmax for sparse vectors
        ProblemFilters.exclude[MissingMethodProblem](
          "org.apache.spark.mllib.linalg.Vector.argmax")
      ) ++ Seq(
        // SPARK-8906 Move all internal data source classes into execution.datasources
        ProblemFilters.exclude[MissingClassProblem]("org.apache.spark.sql.sources.ResolvedDataSource"),
        ProblemFilters.exclude[MissingClassProblem]("org.apache.spark.sql.sources.PreInsertCastAndRename$"),
        ProblemFilters.exclude[MissingClassProblem]("org.apache.spark.sql.sources.CreateTableUsingAsSelect$"),
        ProblemFilters.exclude[MissingClassProblem]("org.apache.spark.sql.sources.InsertIntoDataSource$"),
        ProblemFilters.exclude[MissingClassProblem]("org.apache.spark.sql.sources.SqlNewHadoopPartition"),
        ProblemFilters.exclude[MissingClassProblem]("org.apache.spark.sql.sources.PartitioningUtils$PartitionValues$"),
        ProblemFilters.exclude[MissingClassProblem]("org.apache.spark.sql.sources.DefaultWriterContainer"),
        ProblemFilters.exclude[MissingClassProblem]("org.apache.spark.sql.sources.PartitioningUtils$PartitionValues"),
        ProblemFilters.exclude[MissingClassProblem]("org.apache.spark.sql.sources.RefreshTable$"),
        ProblemFilters.exclude[MissingClassProblem]("org.apache.spark.sql.sources.CreateTempTableUsing$"),
        ProblemFilters.exclude[MissingClassProblem]("org.apache.spark.sql.sources.PartitionSpec"),
        ProblemFilters.exclude[MissingClassProblem]("org.apache.spark.sql.sources.DynamicPartitionWriterContainer"),
        ProblemFilters.exclude[MissingClassProblem]("org.apache.spark.sql.sources.CreateTableUsingAsSelect"),
        ProblemFilters.exclude[MissingClassProblem]("org.apache.spark.sql.sources.SqlNewHadoopRDD$"),
        ProblemFilters.exclude[MissingClassProblem]("org.apache.spark.sql.sources.DescribeCommand$"),
        ProblemFilters.exclude[MissingClassProblem]("org.apache.spark.sql.sources.PartitioningUtils$"),
        ProblemFilters.exclude[MissingClassProblem]("org.apache.spark.sql.sources.SqlNewHadoopRDD"),
        ProblemFilters.exclude[MissingClassProblem]("org.apache.spark.sql.sources.PreInsertCastAndRename"),
        ProblemFilters.exclude[MissingClassProblem]("org.apache.spark.sql.sources.Partition$"),
        ProblemFilters.exclude[MissingClassProblem]("org.apache.spark.sql.sources.LogicalRelation$"),
        ProblemFilters.exclude[MissingClassProblem]("org.apache.spark.sql.sources.PartitioningUtils"),
        ProblemFilters.exclude[MissingClassProblem]("org.apache.spark.sql.sources.LogicalRelation"),
        ProblemFilters.exclude[MissingClassProblem]("org.apache.spark.sql.sources.Partition"),
        ProblemFilters.exclude[MissingClassProblem]("org.apache.spark.sql.sources.BaseWriterContainer"),
        ProblemFilters.exclude[MissingClassProblem]("org.apache.spark.sql.sources.PreWriteCheck"),
        ProblemFilters.exclude[MissingClassProblem]("org.apache.spark.sql.sources.CreateTableUsing"),
        ProblemFilters.exclude[MissingClassProblem]("org.apache.spark.sql.sources.RefreshTable"),
        ProblemFilters.exclude[MissingClassProblem]("org.apache.spark.sql.sources.SqlNewHadoopRDD$NewHadoopMapPartitionsWithSplitRDD"),
        ProblemFilters.exclude[MissingClassProblem]("org.apache.spark.sql.sources.DataSourceStrategy$"),
        ProblemFilters.exclude[MissingClassProblem]("org.apache.spark.sql.sources.CreateTempTableUsing"),
        ProblemFilters.exclude[MissingClassProblem]("org.apache.spark.sql.sources.CreateTempTableUsingAsSelect$"),
        ProblemFilters.exclude[MissingClassProblem]("org.apache.spark.sql.sources.CreateTempTableUsingAsSelect"),
        ProblemFilters.exclude[MissingClassProblem]("org.apache.spark.sql.sources.CreateTableUsing$"),
        ProblemFilters.exclude[MissingClassProblem]("org.apache.spark.sql.sources.ResolvedDataSource$"),
        ProblemFilters.exclude[MissingClassProblem]("org.apache.spark.sql.sources.PreWriteCheck$"),
        ProblemFilters.exclude[MissingClassProblem]("org.apache.spark.sql.sources.InsertIntoDataSource"),
        ProblemFilters.exclude[MissingClassProblem]("org.apache.spark.sql.sources.InsertIntoHadoopFsRelation"),
        ProblemFilters.exclude[MissingClassProblem]("org.apache.spark.sql.sources.DDLParser"),
        ProblemFilters.exclude[MissingClassProblem]("org.apache.spark.sql.sources.CaseInsensitiveMap"),
        ProblemFilters.exclude[MissingClassProblem]("org.apache.spark.sql.sources.InsertIntoHadoopFsRelation$"),
        ProblemFilters.exclude[MissingClassProblem]("org.apache.spark.sql.sources.DataSourceStrategy"),
        ProblemFilters.exclude[MissingClassProblem]("org.apache.spark.sql.sources.SqlNewHadoopRDD$NewHadoopMapPartitionsWithSplitRDD$"),
        ProblemFilters.exclude[MissingClassProblem]("org.apache.spark.sql.sources.PartitionSpec$"),
        ProblemFilters.exclude[MissingClassProblem]("org.apache.spark.sql.sources.DescribeCommand"),
        ProblemFilters.exclude[MissingClassProblem]("org.apache.spark.sql.sources.DDLException"),
        // SPARK-9763 Minimize exposure of internal SQL classes
        excludePackage("org.apache.spark.sql.parquet"),
        excludePackage("org.apache.spark.sql.json"),
        ProblemFilters.exclude[MissingClassProblem]("org.apache.spark.sql.jdbc.JDBCRDD$DecimalConversion$"),
        ProblemFilters.exclude[MissingClassProblem]("org.apache.spark.sql.jdbc.JDBCPartition"),
        ProblemFilters.exclude[MissingClassProblem]("org.apache.spark.sql.jdbc.JdbcUtils$"),
        ProblemFilters.exclude[MissingClassProblem]("org.apache.spark.sql.jdbc.JDBCRDD$DecimalConversion"),
        ProblemFilters.exclude[MissingClassProblem]("org.apache.spark.sql.jdbc.JDBCPartitioningInfo$"),
        ProblemFilters.exclude[MissingClassProblem]("org.apache.spark.sql.jdbc.JDBCPartition$"),
        ProblemFilters.exclude[MissingClassProblem]("org.apache.spark.sql.jdbc.package"),
        ProblemFilters.exclude[MissingClassProblem]("org.apache.spark.sql.jdbc.JDBCRDD$JDBCConversion"),
        ProblemFilters.exclude[MissingClassProblem]("org.apache.spark.sql.jdbc.JDBCRDD$"),
        ProblemFilters.exclude[MissingClassProblem]("org.apache.spark.sql.jdbc.package$DriverWrapper"),
        ProblemFilters.exclude[MissingClassProblem]("org.apache.spark.sql.jdbc.JDBCRDD"),
        ProblemFilters.exclude[MissingClassProblem]("org.apache.spark.sql.jdbc.JDBCPartitioningInfo"),
        ProblemFilters.exclude[MissingClassProblem]("org.apache.spark.sql.jdbc.JdbcUtils"),
        ProblemFilters.exclude[MissingClassProblem]("org.apache.spark.sql.jdbc.DefaultSource"),
        ProblemFilters.exclude[MissingClassProblem]("org.apache.spark.sql.jdbc.JDBCRelation$"),
        ProblemFilters.exclude[MissingClassProblem]("org.apache.spark.sql.jdbc.package$"),
        ProblemFilters.exclude[MissingClassProblem]("org.apache.spark.sql.jdbc.JDBCRelation")
      ) ++ Seq(
        // SPARK-4751 Dynamic allocation for standalone mode
        ProblemFilters.exclude[MissingMethodProblem](
          "org.apache.spark.SparkContext.supportDynamicAllocation")
      ) ++ Seq(
        // SPARK-9580: Remove SQL test singletons
        ProblemFilters.exclude[MissingClassProblem](
          "org.apache.spark.sql.test.LocalSQLContext$SQLSession"),
        ProblemFilters.exclude[MissingClassProblem](
          "org.apache.spark.sql.test.LocalSQLContext"),
        ProblemFilters.exclude[MissingClassProblem](
          "org.apache.spark.sql.test.TestSQLContext"),
        ProblemFilters.exclude[MissingClassProblem](
          "org.apache.spark.sql.test.TestSQLContext$")
      ) ++ Seq(
        // SPARK-9704 Made ProbabilisticClassifier, Identifiable, VectorUDT public APIs
        ProblemFilters.exclude[IncompatibleResultTypeProblem](
          "org.apache.spark.mllib.linalg.VectorUDT.serialize")
      )

    case v if v.startsWith("1.4") =>
      Seq(
        MimaBuild.excludeSparkPackage("deploy"),
        MimaBuild.excludeSparkPackage("ml"),
        // SPARK-7910 Adding a method to get the partioner to JavaRDD,
        ProblemFilters.exclude[MissingMethodProblem]("org.apache.spark.api.java.JavaRDDLike.partitioner"),
        // SPARK-5922 Adding a generalized diff(other: RDD[(VertexId, VD)]) to VertexRDD
        ProblemFilters.exclude[MissingMethodProblem]("org.apache.spark.graphx.VertexRDD.diff"),
        // These are needed if checking against the sbt build, since they are part of
        // the maven-generated artifacts in 1.3.
        excludePackage("org.spark-project.jetty"),
        MimaBuild.excludeSparkPackage("unused"),
        ProblemFilters.exclude[MissingClassProblem]("com.google.common.base.Optional"),
        ProblemFilters.exclude[IncompatibleResultTypeProblem](
          "org.apache.spark.rdd.JdbcRDD.compute"),
        ProblemFilters.exclude[IncompatibleResultTypeProblem](
          "org.apache.spark.broadcast.HttpBroadcastFactory.newBroadcast"),
        ProblemFilters.exclude[IncompatibleResultTypeProblem](
          "org.apache.spark.broadcast.TorrentBroadcastFactory.newBroadcast"),
        ProblemFilters.exclude[MissingClassProblem](
          "org.apache.spark.scheduler.OutputCommitCoordinator$OutputCommitCoordinatorEndpoint")
      ) ++ Seq(
        // SPARK-4655 - Making Stage an Abstract class broke binary compatility even though
        // the stage class is defined as private[spark]
        ProblemFilters.exclude[AbstractClassProblem]("org.apache.spark.scheduler.Stage")
      ) ++ Seq(
        // SPARK-6510 Add a Graph#minus method acting as Set#difference
        ProblemFilters.exclude[MissingMethodProblem]("org.apache.spark.graphx.VertexRDD.minus")
      ) ++ Seq(
        // SPARK-6492 Fix deadlock in SparkContext.stop()
        ProblemFilters.exclude[MissingMethodProblem]("org.apache.spark.SparkContext.org$" +
            "apache$spark$SparkContext$$SPARK_CONTEXT_CONSTRUCTOR_LOCK")
      )++ Seq(
        // SPARK-6693 add tostring with max lines and width for matrix
        ProblemFilters.exclude[MissingMethodProblem](
          "org.apache.spark.mllib.linalg.Matrix.toString")
      )++ Seq(
        // SPARK-6703 Add getOrCreate method to SparkContext
        ProblemFilters.exclude[IncompatibleResultTypeProblem]
            ("org.apache.spark.SparkContext.org$apache$spark$SparkContext$$activeContext")
      )++ Seq(
        // SPARK-7090 Introduce LDAOptimizer to LDA to further improve extensibility
        ProblemFilters.exclude[MissingClassProblem](
          "org.apache.spark.mllib.clustering.LDA$EMOptimizer")
      ) ++ Seq(
        // SPARK-6756 add toSparse, toDense, numActives, numNonzeros, and compressed to Vector
        ProblemFilters.exclude[MissingMethodProblem](
          "org.apache.spark.mllib.linalg.Vector.compressed"),
        ProblemFilters.exclude[MissingMethodProblem](
          "org.apache.spark.mllib.linalg.Vector.toDense"),
        ProblemFilters.exclude[MissingMethodProblem](
          "org.apache.spark.mllib.linalg.Vector.numNonzeros"),
        ProblemFilters.exclude[MissingMethodProblem](
          "org.apache.spark.mllib.linalg.Vector.toSparse"),
        ProblemFilters.exclude[MissingMethodProblem](
          "org.apache.spark.mllib.linalg.Vector.numActives"),
        // SPARK-7681 add SparseVector support for gemv
        ProblemFilters.exclude[MissingMethodProblem](
          "org.apache.spark.mllib.linalg.Matrix.multiply"),
        ProblemFilters.exclude[MissingMethodProblem](
          "org.apache.spark.mllib.linalg.DenseMatrix.multiply"),
        ProblemFilters.exclude[MissingMethodProblem](
          "org.apache.spark.mllib.linalg.SparseMatrix.multiply")
      ) ++ Seq(
        // Execution should never be included as its always internal.
        MimaBuild.excludeSparkPackage("sql.execution"),
        // This `protected[sql]` method was removed in 1.3.1
        ProblemFilters.exclude[MissingMethodProblem](
          "org.apache.spark.sql.SQLContext.checkAnalysis"),
        // These `private[sql]` class were removed in 1.4.0:
        ProblemFilters.exclude[MissingClassProblem](
          "org.apache.spark.sql.execution.AddExchange"),
        ProblemFilters.exclude[MissingClassProblem](
          "org.apache.spark.sql.execution.AddExchange$"),
        ProblemFilters.exclude[MissingClassProblem](
          "org.apache.spark.sql.parquet.PartitionSpec"),
        ProblemFilters.exclude[MissingClassProblem](
          "org.apache.spark.sql.parquet.PartitionSpec$"),
        ProblemFilters.exclude[MissingClassProblem](
          "org.apache.spark.sql.parquet.Partition"),
        ProblemFilters.exclude[MissingClassProblem](
          "org.apache.spark.sql.parquet.Partition$"),
        ProblemFilters.exclude[MissingClassProblem](
          "org.apache.spark.sql.parquet.ParquetRelation2$PartitionValues"),
        ProblemFilters.exclude[MissingClassProblem](
          "org.apache.spark.sql.parquet.ParquetRelation2$PartitionValues$"),
        ProblemFilters.exclude[MissingClassProblem](
          "org.apache.spark.sql.parquet.ParquetRelation2"),
        ProblemFilters.exclude[MissingClassProblem](
          "org.apache.spark.sql.parquet.ParquetRelation2$"),
        ProblemFilters.exclude[MissingClassProblem](
          "org.apache.spark.sql.parquet.ParquetRelation2$MetadataCache"),
        // These test support classes were moved out of src/main and into src/test:
        ProblemFilters.exclude[MissingClassProblem](
          "org.apache.spark.sql.parquet.ParquetTestData"),
        ProblemFilters.exclude[MissingClassProblem](
          "org.apache.spark.sql.parquet.ParquetTestData$"),
        ProblemFilters.exclude[MissingClassProblem](
          "org.apache.spark.sql.parquet.TestGroupWriteSupport"),
        ProblemFilters.exclude[MissingClassProblem]("org.apache.spark.sql.CachedData"),
        ProblemFilters.exclude[MissingClassProblem]("org.apache.spark.sql.CachedData$"),
        ProblemFilters.exclude[MissingClassProblem]("org.apache.spark.sql.CacheManager"),
        // TODO: Remove the following rule once ParquetTest has been moved to src/test.
        ProblemFilters.exclude[MissingClassProblem](
          "org.apache.spark.sql.parquet.ParquetTest")
      ) ++ Seq(
        // SPARK-7530 Added StreamingContext.getState()
        ProblemFilters.exclude[MissingMethodProblem](
          "org.apache.spark.streaming.StreamingContext.state_=")
      ) ++ Seq(
        // SPARK-7081 changed ShuffleWriter from a trait to an abstract class and removed some
        // unnecessary type bounds in order to fix some compiler warnings that occurred when
        // implementing this interface in Java. Note that ShuffleWriter is private[spark].
        ProblemFilters.exclude[IncompatibleTemplateDefProblem](
          "org.apache.spark.shuffle.ShuffleWriter")
      ) ++ Seq(
        // SPARK-6888 make jdbc driver handling user definable
        // This patch renames some classes to API friendly names.
        ProblemFilters.exclude[MissingClassProblem]("org.apache.spark.sql.jdbc.DriverQuirks$"),
        ProblemFilters.exclude[MissingClassProblem]("org.apache.spark.sql.jdbc.DriverQuirks"),
        ProblemFilters.exclude[MissingClassProblem]("org.apache.spark.sql.jdbc.PostgresQuirks"),
        ProblemFilters.exclude[MissingClassProblem]("org.apache.spark.sql.jdbc.NoQuirks"),
        ProblemFilters.exclude[MissingClassProblem]("org.apache.spark.sql.jdbc.MySQLQuirks")
      )

    case v if v.startsWith("1.3") =>
      Seq(
        MimaBuild.excludeSparkPackage("deploy"),
        MimaBuild.excludeSparkPackage("ml"),
        // These are needed if checking against the sbt build, since they are part of
        // the maven-generated artifacts in the 1.2 build.
        MimaBuild.excludeSparkPackage("unused"),
        ProblemFilters.exclude[MissingClassProblem]("com.google.common.base.Optional")
      ) ++ Seq(
        // SPARK-2321
        ProblemFilters.exclude[MissingMethodProblem](
          "org.apache.spark.SparkStageInfoImpl.this"),
        ProblemFilters.exclude[MissingMethodProblem](
          "org.apache.spark.SparkStageInfo.submissionTime")
      ) ++ Seq(
        // SPARK-4614
        ProblemFilters.exclude[MissingMethodProblem](
          "org.apache.spark.mllib.linalg.Matrices.randn"),
        ProblemFilters.exclude[MissingMethodProblem](
          "org.apache.spark.mllib.linalg.Matrices.rand")
      ) ++ Seq(
        // SPARK-5321
        ProblemFilters.exclude[MissingMethodProblem](
          "org.apache.spark.mllib.linalg.SparseMatrix.transposeMultiply"),
        ProblemFilters.exclude[MissingMethodProblem](
          "org.apache.spark.mllib.linalg.Matrix.transpose"),
        ProblemFilters.exclude[MissingMethodProblem](
          "org.apache.spark.mllib.linalg.DenseMatrix.transposeMultiply"),
        ProblemFilters.exclude[MissingMethodProblem]("org.apache.spark.mllib.linalg.Matrix." +
            "org$apache$spark$mllib$linalg$Matrix$_setter_$isTransposed_="),
        ProblemFilters.exclude[MissingMethodProblem](
          "org.apache.spark.mllib.linalg.Matrix.isTransposed"),
        ProblemFilters.exclude[MissingMethodProblem](
          "org.apache.spark.mllib.linalg.Matrix.foreachActive")
      ) ++ Seq(
        // SPARK-5540
        ProblemFilters.exclude[MissingMethodProblem](
          "org.apache.spark.mllib.recommendation.ALS.solveLeastSquares"),
        // SPARK-5536
        ProblemFilters.exclude[MissingMethodProblem](
          "org.apache.spark.mllib.recommendation.ALS.org$apache$spark$mllib$recommendation$ALS$^dateFeatures"),
        ProblemFilters.exclude[MissingMethodProblem](
          "org.apache.spark.mllib.recommendation.ALS.org$apache$spark$mllib$recommendation$ALS$^dateBlock")
      ) ++ Seq(
        // SPARK-3325
        ProblemFilters.exclude[MissingMethodProblem](
          "org.apache.spark.streaming.api.java.JavaDStreamLike.print"),
        // SPARK-2757
        ProblemFilters.exclude[IncompatibleResultTypeProblem](
          "org.apache.spark.streaming.flume.sink.SparkAvroCallbackHandler." +
            "removeAndGetProcessor")
      ) ++ Seq(
        // SPARK-5123 (SparkSQL data type change) - alpha component only
        ProblemFilters.exclude[IncompatibleResultTypeProblem](
          "org.apache.spark.ml.feature.HashingTF.outputDataType"),
        ProblemFilters.exclude[IncompatibleResultTypeProblem](
          "org.apache.spark.ml.feature.Tokenizer.outputDataType"),
        ProblemFilters.exclude[IncompatibleMethTypeProblem](
          "org.apache.spark.ml.feature.Tokenizer.validateInputType"),
        ProblemFilters.exclude[IncompatibleMethTypeProblem](
          "org.apache.spark.ml.classification.LogisticRegressionModel.validateAndTransformSchema"),
        ProblemFilters.exclude[IncompatibleMethTypeProblem](
          "org.apache.spark.ml.classification.LogisticRegression.validateAndTransformSchema")
      ) ++ Seq(
        // SPARK-4014
        ProblemFilters.exclude[MissingMethodProblem](
          "org.apache.spark.TaskContext.taskAttemptId"),
        ProblemFilters.exclude[MissingMethodProblem](
          "org.apache.spark.TaskContext.attemptNumber")
      ) ++ Seq(
        // SPARK-5166 Spark SQL API stabilization
        ProblemFilters.exclude[IncompatibleMethTypeProblem]("org.apache.spark.ml.Transformer.transform"),
        ProblemFilters.exclude[IncompatibleMethTypeProblem]("org.apache.spark.ml.Estimator.fit"),
        ProblemFilters.exclude[MissingMethodProblem]("org.apache.spark.ml.Transformer.transform"),
        ProblemFilters.exclude[IncompatibleMethTypeProblem]("org.apache.spark.ml.Pipeline.fit"),
        ProblemFilters.exclude[IncompatibleMethTypeProblem]("org.apache.spark.ml.PipelineModel.transform"),
        ProblemFilters.exclude[MissingMethodProblem]("org.apache.spark.ml.Estimator.fit"),
        ProblemFilters.exclude[IncompatibleMethTypeProblem]("org.apache.spark.ml.Evaluator.evaluate"),
        ProblemFilters.exclude[MissingMethodProblem]("org.apache.spark.ml.Evaluator.evaluate"),
        ProblemFilters.exclude[IncompatibleMethTypeProblem]("org.apache.spark.ml.tuning.CrossValidator.fit"),
        ProblemFilters.exclude[IncompatibleMethTypeProblem]("org.apache.spark.ml.tuning.CrossValidatorModel.transform"),
        ProblemFilters.exclude[IncompatibleMethTypeProblem]("org.apache.spark.ml.feature.StandardScaler.fit"),
        ProblemFilters.exclude[IncompatibleMethTypeProblem]("org.apache.spark.ml.feature.StandardScalerModel.transform"),
        ProblemFilters.exclude[IncompatibleMethTypeProblem]("org.apache.spark.ml.classification.LogisticRegressionModel.transform"),
        ProblemFilters.exclude[IncompatibleMethTypeProblem]("org.apache.spark.ml.classification.LogisticRegression.fit"),
        ProblemFilters.exclude[IncompatibleMethTypeProblem]("org.apache.spark.ml.evaluation.BinaryClassificationEvaluator.evaluate")
      ) ++ Seq(
        // SPARK-5270
        ProblemFilters.exclude[MissingMethodProblem](
          "org.apache.spark.api.java.JavaRDDLike.isEmpty")
      ) ++ Seq(
        // SPARK-5430
        ProblemFilters.exclude[MissingMethodProblem](
          "org.apache.spark.api.java.JavaRDDLike.treeReduce"),
        ProblemFilters.exclude[MissingMethodProblem](
          "org.apache.spark.api.java.JavaRDDLike.treeAggregate")
      ) ++ Seq(
        // SPARK-5297 Java FileStream do not work with custom key/values
        ProblemFilters.exclude[MissingMethodProblem](
          "org.apache.spark.streaming.api.java.JavaStreamingContext.fileStream")
      ) ++ Seq(
        // SPARK-5315 Spark Streaming Java API returns Scala DStream
        ProblemFilters.exclude[MissingMethodProblem](
          "org.apache.spark.streaming.api.java.JavaDStreamLike.reduceByWindow")
      ) ++ Seq(
        // SPARK-5461 Graph should have isCheckpointed, getCheckpointFiles methods
        ProblemFilters.exclude[MissingMethodProblem](
          "org.apache.spark.graphx.Graph.getCheckpointFiles"),
        ProblemFilters.exclude[MissingMethodProblem](
          "org.apache.spark.graphx.Graph.isCheckpointed")
      ) ++ Seq(
        // SPARK-4789 Standardize ML Prediction APIs
        ProblemFilters.exclude[MissingTypesProblem]("org.apache.spark.mllib.linalg.VectorUDT"),
        ProblemFilters.exclude[IncompatibleResultTypeProblem]("org.apache.spark.mllib.linalg.VectorUDT.serialize"),
        ProblemFilters.exclude[IncompatibleResultTypeProblem]("org.apache.spark.mllib.linalg.VectorUDT.sqlType")
      ) ++ Seq(
        // SPARK-5814
        ProblemFilters.exclude[MissingMethodProblem](
          "org.apache.spark.mllib.recommendation.ALS.org$apache$spark$mllib$recommendation$ALS$$wrapDoubleArray"),
        ProblemFilters.exclude[MissingMethodProblem](
          "org.apache.spark.mllib.recommendation.ALS.org$apache$spark$mllib$recommendation$ALS$$fillFullMatrix"),
        ProblemFilters.exclude[MissingMethodProblem](
          "org.apache.spark.mllib.recommendation.ALS.org$apache$spark$mllib$recommendation$ALS$$iterations"),
        ProblemFilters.exclude[MissingMethodProblem](
          "org.apache.spark.mllib.recommendation.ALS.org$apache$spark$mllib$recommendation$ALS$$makeOutLinkBlock"),
        ProblemFilters.exclude[MissingMethodProblem](
          "org.apache.spark.mllib.recommendation.ALS.org$apache$spark$mllib$recommendation$ALS$$computeYtY"),
        ProblemFilters.exclude[MissingMethodProblem](
          "org.apache.spark.mllib.recommendation.ALS.org$apache$spark$mllib$recommendation$ALS$$makeLinkRDDs"),
        ProblemFilters.exclude[MissingMethodProblem](
          "org.apache.spark.mllib.recommendation.ALS.org$apache$spark$mllib$recommendation$ALS$$alpha"),
        ProblemFilters.exclude[MissingMethodProblem](
          "org.apache.spark.mllib.recommendation.ALS.org$apache$spark$mllib$recommendation$ALS$$randomFactor"),
        ProblemFilters.exclude[MissingMethodProblem](
          "org.apache.spark.mllib.recommendation.ALS.org$apache$spark$mllib$recommendation$ALS$$makeInLinkBlock"),
        ProblemFilters.exclude[MissingMethodProblem](
          "org.apache.spark.mllib.recommendation.ALS.org$apache$spark$mllib$recommendation$ALS$$dspr"),
        ProblemFilters.exclude[MissingMethodProblem](
          "org.apache.spark.mllib.recommendation.ALS.org$apache$spark$mllib$recommendation$ALS$$lambda"),
        ProblemFilters.exclude[MissingMethodProblem](
          "org.apache.spark.mllib.recommendation.ALS.org$apache$spark$mllib$recommendation$ALS$$implicitPrefs"),
        ProblemFilters.exclude[MissingMethodProblem](
          "org.apache.spark.mllib.recommendation.ALS.org$apache$spark$mllib$recommendation$ALS$$rank")
      ) ++ Seq(
        // SPARK-4682
        ProblemFilters.exclude[MissingClassProblem]("org.apache.spark.RealClock"),
        ProblemFilters.exclude[MissingClassProblem]("org.apache.spark.Clock"),
        ProblemFilters.exclude[MissingClassProblem]("org.apache.spark.TestClock")
      ) ++ Seq(
        // SPARK-5922 Adding a generalized diff(other: RDD[(VertexId, VD)]) to VertexRDD
        ProblemFilters.exclude[MissingMethodProblem]("org.apache.spark.graphx.VertexRDD.diff")
      )

    case v if v.startsWith("1.2") =>
      Seq(
        MimaBuild.excludeSparkPackage("deploy"),
        MimaBuild.excludeSparkPackage("graphx")
      ) ++
      MimaBuild.excludeSparkClass("mllib.linalg.Matrix") ++
      MimaBuild.excludeSparkClass("mllib.linalg.Vector") ++
      Seq(
        ProblemFilters.exclude[IncompatibleTemplateDefProblem](
          "org.apache.spark.scheduler.TaskLocation"),
        // Added normL1 and normL2 to trait MultivariateStatisticalSummary
        ProblemFilters.exclude[MissingMethodProblem](
          "org.apache.spark.mllib.stat.MultivariateStatisticalSummary.normL1"),
        ProblemFilters.exclude[MissingMethodProblem](
          "org.apache.spark.mllib.stat.MultivariateStatisticalSummary.normL2"),
        // MapStatus should be private[spark]
        ProblemFilters.exclude[IncompatibleTemplateDefProblem](
          "org.apache.spark.scheduler.MapStatus"),
        ProblemFilters.exclude[MissingClassProblem](
          "org.apache.spark.network.netty.PathResolver"),
        ProblemFilters.exclude[MissingClassProblem](
          "org.apache.spark.network.netty.client.BlockClientListener"),

        // TaskContext was promoted to Abstract class
        ProblemFilters.exclude[AbstractClassProblem](
          "org.apache.spark.TaskContext"),
        ProblemFilters.exclude[IncompatibleTemplateDefProblem](
          "org.apache.spark.util.collection.SortDataFormat")
      ) ++ Seq(
        // Adding new methods to the JavaRDDLike trait:
        ProblemFilters.exclude[MissingMethodProblem](
          "org.apache.spark.api.java.JavaRDDLike.takeAsync"),
        ProblemFilters.exclude[MissingMethodProblem](
          "org.apache.spark.api.java.JavaRDDLike.foreachPartitionAsync"),
        ProblemFilters.exclude[MissingMethodProblem](
          "org.apache.spark.api.java.JavaRDDLike.countAsync"),
        ProblemFilters.exclude[MissingMethodProblem](
          "org.apache.spark.api.java.JavaRDDLike.foreachAsync"),
        ProblemFilters.exclude[MissingMethodProblem](
          "org.apache.spark.api.java.JavaRDDLike.collectAsync")
      ) ++ Seq(
        // SPARK-3822
        ProblemFilters.exclude[IncompatibleResultTypeProblem](
          "org.apache.spark.SparkContext.org$apache$spark$SparkContext$$createTaskScheduler")
      ) ++ Seq(
        // SPARK-1209
        ProblemFilters.exclude[MissingClassProblem](
          "org.apache.hadoop.mapreduce.SparkHadoopMapReduceUtil"),
        ProblemFilters.exclude[MissingClassProblem](
          "org.apache.hadoop.mapred.SparkHadoopMapRedUtil"),
        ProblemFilters.exclude[MissingTypesProblem](
          "org.apache.spark.rdd.PairRDDFunctions")
      ) ++ Seq(
        // SPARK-4062
        ProblemFilters.exclude[MissingMethodProblem](
          "org.apache.spark.streaming.kafka.KafkaReceiver#MessageHandler.this")
      )

    case v if v.startsWith("1.1") =>
      Seq(
        MimaBuild.excludeSparkPackage("deploy"),
        MimaBuild.excludeSparkPackage("graphx")
      ) ++
      Seq(
        // Adding new method to JavaRDLike trait - we should probably mark this as a developer API.
        ProblemFilters.exclude[MissingMethodProblem]("org.apache.spark.api.java.JavaRDDLike.partitions"),
        // Should probably mark this as Experimental
        ProblemFilters.exclude[MissingMethodProblem](
          "org.apache.spark.api.java.JavaRDDLike.foreachAsync"),
        // We made a mistake earlier (ed06500d3) in the Java API to use default parameter values
        // for countApproxDistinct* functions, which does not work in Java. We later removed
        // them, and use the following to tell Mima to not care about them.
        ProblemFilters.exclude[IncompatibleResultTypeProblem](
          "org.apache.spark.api.java.JavaPairRDD.countApproxDistinctByKey"),
        ProblemFilters.exclude[IncompatibleResultTypeProblem](
          "org.apache.spark.api.java.JavaPairRDD.countApproxDistinctByKey"),
        ProblemFilters.exclude[MissingMethodProblem](
          "org.apache.spark.api.java.JavaPairRDD.countApproxDistinct$default$1"),
        ProblemFilters.exclude[MissingMethodProblem](
          "org.apache.spark.api.java.JavaPairRDD.countApproxDistinctByKey$default$1"),
        ProblemFilters.exclude[MissingMethodProblem](
          "org.apache.spark.api.java.JavaRDD.countApproxDistinct$default$1"),
        ProblemFilters.exclude[MissingMethodProblem](
          "org.apache.spark.api.java.JavaRDDLike.countApproxDistinct$default$1"),
        ProblemFilters.exclude[MissingMethodProblem](
          "org.apache.spark.api.java.JavaDoubleRDD.countApproxDistinct$default$1"),
        ProblemFilters.exclude[MissingMethodProblem](
          "org.apache.spark.storage.DiskStore.getValues"),
        ProblemFilters.exclude[MissingMethodProblem](
          "org.apache.spark.storage.MemoryStore.Entry")
      ) ++
      Seq(
        // Serializer interface change. See SPARK-3045.
        ProblemFilters.exclude[IncompatibleTemplateDefProblem](
          "org.apache.spark.serializer.DeserializationStream"),
        ProblemFilters.exclude[IncompatibleTemplateDefProblem](
          "org.apache.spark.serializer.Serializer"),
        ProblemFilters.exclude[IncompatibleTemplateDefProblem](
          "org.apache.spark.serializer.SerializationStream"),
        ProblemFilters.exclude[IncompatibleTemplateDefProblem](
          "org.apache.spark.serializer.SerializerInstance")
      )++
      Seq(
        // Renamed putValues -> putArray + putIterator
        ProblemFilters.exclude[MissingMethodProblem](
          "org.apache.spark.storage.MemoryStore.putValues"),
        ProblemFilters.exclude[MissingMethodProblem](
          "org.apache.spark.storage.DiskStore.putValues"),
        ProblemFilters.exclude[MissingMethodProblem](
          "org.apache.spark.storage.TachyonStore.putValues")
      ) ++
      Seq(
        ProblemFilters.exclude[MissingMethodProblem](
          "org.apache.spark.streaming.flume.FlumeReceiver.this"),
        ProblemFilters.exclude[IncompatibleMethTypeProblem](
          "org.apache.spark.streaming.kafka.KafkaUtils.createStream"),
        ProblemFilters.exclude[IncompatibleMethTypeProblem](
          "org.apache.spark.streaming.kafka.KafkaReceiver.this")
      ) ++
      Seq( // Ignore some private methods in ALS.
        ProblemFilters.exclude[MissingMethodProblem](
          "org.apache.spark.mllib.recommendation.ALS.org$apache$spark$mllib$recommendation$ALS$^dateFeatures"),
        ProblemFilters.exclude[MissingMethodProblem]( // The only public constructor is the one without arguments.
          "org.apache.spark.mllib.recommendation.ALS.this"),
        ProblemFilters.exclude[MissingMethodProblem](
          "org.apache.spark.mllib.recommendation.ALS.org$apache$spark$mllib$recommendation$ALS$$<init>$default$7"),
        ProblemFilters.exclude[IncompatibleMethTypeProblem](
          "org.apache.spark.mllib.recommendation.ALS.org$apache$spark$mllib$recommendation$ALS$^dateFeatures")
      ) ++
      MimaBuild.excludeSparkClass("mllib.linalg.distributed.ColumnStatisticsAggregator") ++
      MimaBuild.excludeSparkClass("rdd.ZippedRDD") ++
      MimaBuild.excludeSparkClass("rdd.ZippedPartition") ++
      MimaBuild.excludeSparkClass("util.SerializableHyperLogLog") ++
      MimaBuild.excludeSparkClass("storage.Values") ++
      MimaBuild.excludeSparkClass("storage.Entry") ++
      MimaBuild.excludeSparkClass("storage.MemoryStore$Entry") ++
      // Class was missing "@DeveloperApi" annotation in 1.0.
      MimaBuild.excludeSparkClass("scheduler.SparkListenerApplicationStart") ++
      Seq(
        ProblemFilters.exclude[IncompatibleMethTypeProblem](
          "org.apache.spark.mllib.tree.impurity.Gini.calculate"),
        ProblemFilters.exclude[IncompatibleMethTypeProblem](
          "org.apache.spark.mllib.tree.impurity.Entropy.calculate"),
        ProblemFilters.exclude[IncompatibleMethTypeProblem](
          "org.apache.spark.mllib.tree.impurity.Variance.calculate")
      ) ++
      Seq( // Package-private classes removed in SPARK-2341
        ProblemFilters.exclude[MissingClassProblem]("org.apache.spark.mllib.util.BinaryLabelParser"),
        ProblemFilters.exclude[MissingClassProblem]("org.apache.spark.mllib.util.BinaryLabelParser$"),
        ProblemFilters.exclude[MissingClassProblem]("org.apache.spark.mllib.util.LabelParser"),
        ProblemFilters.exclude[MissingClassProblem]("org.apache.spark.mllib.util.LabelParser$"),
        ProblemFilters.exclude[MissingClassProblem]("org.apache.spark.mllib.util.MulticlassLabelParser"),
        ProblemFilters.exclude[MissingClassProblem]("org.apache.spark.mllib.util.MulticlassLabelParser$")
      ) ++
      Seq( // package-private classes removed in MLlib
        ProblemFilters.exclude[MissingMethodProblem](
          "org.apache.spark.mllib.regression.GeneralizedLinearAlgorithm.org$apache$spark$mllib$regression$GeneralizedLinearAlgorithm$$prependOne")
      ) ++
      Seq( // new Vector methods in MLlib (binary compatible assuming users do not implement Vector)
        ProblemFilters.exclude[MissingMethodProblem]("org.apache.spark.mllib.linalg.Vector.copy")
      ) ++
      Seq( // synthetic methods generated in LabeledPoint
        ProblemFilters.exclude[MissingTypesProblem]("org.apache.spark.mllib.regression.LabeledPoint$"),
        ProblemFilters.exclude[IncompatibleMethTypeProblem]("org.apache.spark.mllib.regression.LabeledPoint.apply"),
        ProblemFilters.exclude[MissingMethodProblem]("org.apache.spark.mllib.regression.LabeledPoint.toString")
      ) ++
      Seq ( // Scala 2.11 compatibility fix
        ProblemFilters.exclude[MissingMethodProblem]("org.apache.spark.streaming.StreamingContext.<init>$default$2")
      )
    case v if v.startsWith("1.0") =>
      Seq(
        MimaBuild.excludeSparkPackage("api.java"),
        MimaBuild.excludeSparkPackage("mllib"),
        MimaBuild.excludeSparkPackage("streaming")
      ) ++
      MimaBuild.excludeSparkClass("rdd.ClassTags") ++
      MimaBuild.excludeSparkClass("util.XORShiftRandom") ++
      MimaBuild.excludeSparkClass("graphx.EdgeRDD") ++
      MimaBuild.excludeSparkClass("graphx.VertexRDD") ++
      MimaBuild.excludeSparkClass("graphx.impl.GraphImpl") ++
      MimaBuild.excludeSparkClass("graphx.impl.RoutingTable") ++
      MimaBuild.excludeSparkClass("graphx.util.collection.PrimitiveKeyOpenHashMap") ++
      MimaBuild.excludeSparkClass("graphx.util.collection.GraphXPrimitiveKeyOpenHashMap") ++
      MimaBuild.excludeSparkClass("mllib.recommendation.MFDataGenerator") ++
      MimaBuild.excludeSparkClass("mllib.optimization.SquaredGradient") ++
      MimaBuild.excludeSparkClass("mllib.regression.RidgeRegressionWithSGD") ++
      MimaBuild.excludeSparkClass("mllib.regression.LassoWithSGD") ++
      MimaBuild.excludeSparkClass("mllib.regression.LinearRegressionWithSGD")
    case _ => Seq()
  }
}<|MERGE_RESOLUTION|>--- conflicted
+++ resolved
@@ -35,16 +35,6 @@
   def excludes(version: String) = version match {
     case v if v.startsWith("1.6") =>
       Seq(
-<<<<<<< HEAD
-        MimaBuild.excludeSparkPackage("network"),
-        ProblemFilters.exclude[MissingMethodProblem](
-          "org.apache.spark.ml.classification.LogisticCostFun.this"),
-        ProblemFilters.exclude[MissingMethodProblem](
-          "org.apache.spark.ml.classification.LogisticAggregator.add"),
-        ProblemFilters.exclude[MissingMethodProblem](
-          "org.apache.spark.ml.classification.LogisticAggregator.count")
-      )
-=======
         MimaBuild.excludeSparkPackage("deploy"),
         MimaBuild.excludeSparkPackage("network"),
         // These are needed if checking against the sbt build, since they are part of
@@ -55,8 +45,15 @@
         excludePackage("org.apache.spark.sql.execution")
       ) ++
       MimaBuild.excludeSparkClass("streaming.flume.FlumeTestUtils") ++
-      MimaBuild.excludeSparkClass("streaming.flume.PollingFlumeTestUtils")
->>>>>>> c35fdcb7
+      MimaBuild.excludeSparkClass("streaming.flume.PollingFlumeTestUtils") ++ 
+      Seq(
+        ProblemFilters.exclude[MissingMethodProblem](
+          "org.apache.spark.ml.classification.LogisticCostFun.this"),
+        ProblemFilters.exclude[MissingMethodProblem](
+          "org.apache.spark.ml.classification.LogisticAggregator.add"),
+        ProblemFilters.exclude[MissingMethodProblem](
+          "org.apache.spark.ml.classification.LogisticAggregator.count")
+      )
     case v if v.startsWith("1.5") =>
       Seq(
         MimaBuild.excludeSparkPackage("network"),
